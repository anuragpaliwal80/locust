# -*- coding: utf-8 -*-

import csv
import json
import logging
import os.path
from collections import defaultdict
from itertools import chain
from time import time

import six
from flask import Flask, make_response, jsonify, render_template, request
from gevent import pywsgi

<<<<<<< HEAD
from locust import __version__ as version
from six.moves import StringIO, xrange
=======
from gevent import wsgi
from flask import Flask, jsonify, make_response, request, render_template
>>>>>>> 9f338ba6

from . import runners
from .runners import MasterLocustRunner
from .stats import distribution_csv, median_from_dict, requests_csv, sort_stats
from .util.cache import memoize

logger = logging.getLogger(__name__)

DEFAULT_CACHE_TIME = 2.0

app = Flask(__name__)
app.debug = True
app.root_path = os.path.dirname(os.path.abspath(__file__))


@app.route('/')
def index():
    is_distributed = isinstance(runners.locust_runner, MasterLocustRunner)
    if is_distributed:
        slave_count = runners.locust_runner.slave_count
    else:
        slave_count = 0

    if runners.locust_runner.host:
        host = runners.locust_runner.host
    elif len(runners.locust_runner.locust_classes) > 0:
        host = runners.locust_runner.locust_classes[0].host
    else:
        host = None
    
    return render_template("index.html",
        state=runners.locust_runner.state,
        is_distributed=is_distributed,
        user_count=runners.locust_runner.user_count,
        version=version,
        host=host
    )


@app.route('/metrics')
def metrics():
    is_distributed = isinstance(runners.locust_runner, MasterLocustRunner)
    if is_distributed:
        slave_count = runners.locust_runner.slave_count
    else:
        slave_count = 0

    if runners.locust_runner.host:
        host = runners.locust_runner.host
    elif len(runners.locust_runner.locust_classes) > 0:
        host = runners.locust_runner.locust_classes[0].host
    else:
        host = None

    state = 1
    if runners.locust_runner.state != "running":
        state = 0

    rows = []
    for s in chain(_sort_stats(runners.locust_runner.request_stats), [runners.locust_runner.stats.aggregated_stats("Total", full_request_history=True)]):
        if s.name != "Total":
            rows.append("locust_request_count{{endpoint=\"{}\", method=\"{}\"}} {}\n"
                        "locust_request_per_second{{endpoint=\"{}\"}} {}\n"
                        "locust_failed_requests{{endpoint=\"{}\", method=\"{}\"}} {}\n"
                        "locust_average_response{{endpoint=\"{}\", method=\"{}\"}} {}\n"
                        "locust_average_content_length{{endpoint=\"{}\", method=\"{}\"}} {}\n"
                        "locust_max_response_time{{endpoint=\"{}\", method=\"{}\"}} {}\n"
                        "locust_running{{site=\"{}\"}} {}\n"
                        "locust_workers{{site=\"{}\"}} {}\n"
                        "locust_users{{site=\"{}\"}} {}\n".format(
                            s.name,
                            s.method,
                            s.num_requests,
                            s.name,
                            s.total_rps,
                            s.name,
                            s.method,
                            s.num_failures,
                            s.name,
                            s.method,
                            s.avg_response_time,
                            s.name,
                            s.method,
                            s.avg_content_length,
                            s.name,
                            s.method,
                            s.max_response_time,
                            host,
                            state,
                            host,
                            slave_count,
                            host,
                            runners.locust_runner.user_count,
                        )
            )

    response = make_response("".join(rows))
    response.mimetype = "text/plain; charset=utf-8'"
    response.content_type = "text/plain; charset=utf-8'"
    response.headers["Content-Type"] = "text/plain; charset=utf-8'"
    return response


@app.route('/swarm', methods=["POST"])
def swarm():
    assert request.method == "POST"

    locust_count = int(request.form["locust_count"])
    hatch_rate = float(request.form["hatch_rate"])
    runners.locust_runner.start_hatching(locust_count, hatch_rate)
    return jsonify({'success': True, 'message': 'Swarming started'})

@app.route('/stop')
def stop():
    runners.locust_runner.stop()
    return jsonify({'success':True, 'message': 'Test stopped'})

@app.route("/stats/reset")
def reset_stats():
    runners.locust_runner.stats.reset_all()
    return "ok"
    
@app.route("/stats/requests/csv")
def request_stats_csv():
    response = make_response(requests_csv())
    file_name = "requests_{0}.csv".format(time())
    disposition = "attachment;filename={0}".format(file_name)
    response.headers["Content-type"] = "text/csv"
    response.headers["Content-disposition"] = disposition
    return response

@app.route("/stats/distribution/csv")
def distribution_stats_csv():
    response = make_response(distribution_csv())
    file_name = "distribution_{0}.csv".format(time())
    disposition = "attachment;filename={0}".format(file_name)
    response.headers["Content-type"] = "text/csv"
    response.headers["Content-disposition"] = disposition
    return response

@app.route('/stats/requests')
@memoize(timeout=DEFAULT_CACHE_TIME, dynamic_timeout=True)
def request_stats():
    stats = []
    
    for s in chain(sort_stats(runners.locust_runner.request_stats), [runners.locust_runner.stats.total]):
        stats.append({
            "method": s.method,
            "name": s.name,
            "num_requests": s.num_requests,
            "num_failures": s.num_failures,
            "avg_response_time": s.avg_response_time,
            "min_response_time": s.min_response_time or 0,
            "max_response_time": s.max_response_time,
            "current_rps": s.current_rps,
            "median_response_time": s.median_response_time,
            "avg_content_length": s.avg_content_length,
        })

    errors = [e.to_dict() for e in six.itervalues(runners.locust_runner.errors)]

    # Truncate the total number of stats and errors displayed since a large number of rows will cause the app
    # to render extremely slowly. Aggregate stats should be preserved.
    report = {"stats": stats[:500], "errors": errors[:500]}

    if stats:
        report["total_rps"] = stats[len(stats)-1]["current_rps"]
        report["fail_ratio"] = runners.locust_runner.stats.total.fail_ratio
        report["current_response_time_percentile_95"] = runners.locust_runner.stats.total.get_current_response_time_percentile(0.95)
        report["current_response_time_percentile_50"] = runners.locust_runner.stats.total.get_current_response_time_percentile(0.5)
    
    is_distributed = isinstance(runners.locust_runner, MasterLocustRunner)
    if is_distributed:
        slaves = []
        for slave in runners.locust_runner.clients.values():
            slaves.append({"id":slave.id, "state":slave.state, "user_count": slave.user_count})

        report["slaves"] = slaves
    
    report["state"] = runners.locust_runner.state
    report["user_count"] = runners.locust_runner.user_count

    return jsonify(report)

@app.route("/exceptions")
def exceptions():
    return jsonify({
        'exceptions': [
            {
                "count": row["count"],
                "msg": row["msg"],
                "traceback": row["traceback"],
                "nodes" : ", ".join(row["nodes"])
            } for row in six.itervalues(runners.locust_runner.exceptions)
        ]
    })

@app.route("/exceptions/csv")
def exceptions_csv():
    data = StringIO()
    writer = csv.writer(data)
    writer.writerow(["Count", "Message", "Traceback", "Nodes"])
    for exc in six.itervalues(runners.locust_runner.exceptions):
        nodes = ", ".join(exc["nodes"])
        writer.writerow([exc["count"], exc["msg"], exc["traceback"], nodes])
    
    data.seek(0)
    response = make_response(data.read())
    file_name = "exceptions_{0}.csv".format(time())
    disposition = "attachment;filename={0}".format(file_name)
    response.headers["Content-type"] = "text/csv"
    response.headers["Content-disposition"] = disposition
    return response

def start(locust, options):
    pywsgi.WSGIServer((options.web_host, options.port),
                      app, log=None).serve_forever()<|MERGE_RESOLUTION|>--- conflicted
+++ resolved
@@ -12,13 +12,11 @@
 from flask import Flask, make_response, jsonify, render_template, request
 from gevent import pywsgi
 
-<<<<<<< HEAD
+
 from locust import __version__ as version
 from six.moves import StringIO, xrange
-=======
 from gevent import wsgi
 from flask import Flask, jsonify, make_response, request, render_template
->>>>>>> 9f338ba6
 
 from . import runners
 from .runners import MasterLocustRunner
@@ -48,7 +46,7 @@
         host = runners.locust_runner.locust_classes[0].host
     else:
         host = None
-    
+
     return render_template("index.html",
         state=runners.locust_runner.state,
         is_distributed=is_distributed,
@@ -140,7 +138,7 @@
 def reset_stats():
     runners.locust_runner.stats.reset_all()
     return "ok"
-    
+
 @app.route("/stats/requests/csv")
 def request_stats_csv():
     response = make_response(requests_csv())
@@ -163,7 +161,7 @@
 @memoize(timeout=DEFAULT_CACHE_TIME, dynamic_timeout=True)
 def request_stats():
     stats = []
-    
+
     for s in chain(sort_stats(runners.locust_runner.request_stats), [runners.locust_runner.stats.total]):
         stats.append({
             "method": s.method,
@@ -189,7 +187,7 @@
         report["fail_ratio"] = runners.locust_runner.stats.total.fail_ratio
         report["current_response_time_percentile_95"] = runners.locust_runner.stats.total.get_current_response_time_percentile(0.95)
         report["current_response_time_percentile_50"] = runners.locust_runner.stats.total.get_current_response_time_percentile(0.5)
-    
+
     is_distributed = isinstance(runners.locust_runner, MasterLocustRunner)
     if is_distributed:
         slaves = []
@@ -197,7 +195,7 @@
             slaves.append({"id":slave.id, "state":slave.state, "user_count": slave.user_count})
 
         report["slaves"] = slaves
-    
+
     report["state"] = runners.locust_runner.state
     report["user_count"] = runners.locust_runner.user_count
 
@@ -224,7 +222,7 @@
     for exc in six.itervalues(runners.locust_runner.exceptions):
         nodes = ", ".join(exc["nodes"])
         writer.writerow([exc["count"], exc["msg"], exc["traceback"], nodes])
-    
+
     data.seek(0)
     response = make_response(data.read())
     file_name = "exceptions_{0}.csv".format(time())
